use std::{
    net::{TcpStream, ToSocketAddrs},
    pin::Pin,
    task::{Context, Poll},
};

use async_native_tls::{TlsConnector, TlsStream};
use async_tungstenite::WebSocketStream;
use futures::sink::Sink;
use smol::{prelude::*, Async};
use tungstenite::{handshake::client::Response, Message};
use url::Url;

use crate::{Error, Result as DrkResult};

pub enum WsStream {
    Tcp(WebSocketStream<Async<TcpStream>>),
    Tls(WebSocketStream<TlsStream<Async<TcpStream>>>),
}

impl Sink<Message> for WsStream {
    type Error = tungstenite::Error;

    fn poll_ready(mut self: Pin<&mut Self>, cx: &mut Context<'_>) -> Poll<Result<(), Self::Error>> {
        match &mut *self {
            WsStream::Tcp(s) => Pin::new(s).poll_ready(cx),
            WsStream::Tls(s) => Pin::new(s).poll_ready(cx),
        }
    }

    fn start_send(mut self: Pin<&mut Self>, item: Message) -> Result<(), Self::Error> {
        match &mut *self {
            WsStream::Tcp(s) => Pin::new(s).start_send(item),
            WsStream::Tls(s) => Pin::new(s).start_send(item),
        }
    }

    fn poll_flush(mut self: Pin<&mut Self>, cx: &mut Context<'_>) -> Poll<Result<(), Self::Error>> {
        match &mut *self {
            WsStream::Tcp(s) => Pin::new(s).poll_flush(cx),
            WsStream::Tls(s) => Pin::new(s).poll_flush(cx),
        }
    }

    fn poll_close(mut self: Pin<&mut Self>, cx: &mut Context<'_>) -> Poll<Result<(), Self::Error>> {
        match &mut *self {
            WsStream::Tcp(s) => Pin::new(s).poll_close(cx),
            WsStream::Tls(s) => Pin::new(s).poll_close(cx),
        }
    }
}

impl Stream for WsStream {
    type Item = tungstenite::Result<Message>;

    fn poll_next(mut self: Pin<&mut Self>, cx: &mut Context<'_>) -> Poll<Option<Self::Item>> {
        match &mut *self {
            WsStream::Tcp(s) => Pin::new(s).poll_next(cx),
            WsStream::Tls(s) => Pin::new(s).poll_next(cx),
        }
    }
}

/// Connects to a WebSocket address (optionally secured by TLS).
pub async fn connect(addr: &str, tls: TlsConnector) -> DrkResult<(WsStream, Response)> {
    let url = Url::parse(addr)?;
<<<<<<< HEAD
    let host = url.host_str().ok_or(Error::UrlParseError)?.to_string();
    let port = url.port_or_known_default().ok_or_else(|| Error::UrlParseError)?;
=======
    let host = url
        .host_str()
        .ok_or(Error::UrlParseError(format!("Missing Host in {}", url)))?
        .to_string();
    let port = url
        .port_or_known_default()
        .ok_or_else(|| Error::UrlParseError(format!("Missing port in {}", url)))?;
>>>>>>> 5bac09d3

    let socket_addr = {
        let host = host.clone();
        smol::unblock(move || (host.as_str(), port).to_socket_addrs())
            .await?
            .next()
            .ok_or(Error::NoUrlFound)?
    };

    match url.scheme() {
        "ws" => {
            let stream = Async::<TcpStream>::connect(socket_addr).await?;
            let (stream, resp) = async_tungstenite::client_async(addr, stream).await?;
            Ok((WsStream::Tcp(stream), resp))
        }
        "wss" => {
            let stream = Async::<TcpStream>::connect(socket_addr).await?;
            let stream = tls.connect(host, stream).await?;
            let (stream, resp) = async_tungstenite::client_async(addr, stream).await?;
            Ok((WsStream::Tls(stream), resp))
        }
<<<<<<< HEAD
        scheme => Err(Error::UrlParseError),
=======
        scheme => Err(Error::UrlParseError(format!(
            "Invalid url scheme `{}`, in `{}`",
            scheme, url
        ))),
>>>>>>> 5bac09d3
    }
}<|MERGE_RESOLUTION|>--- conflicted
+++ resolved
@@ -64,18 +64,11 @@
 /// Connects to a WebSocket address (optionally secured by TLS).
 pub async fn connect(addr: &str, tls: TlsConnector) -> DrkResult<(WsStream, Response)> {
     let url = Url::parse(addr)?;
-<<<<<<< HEAD
-    let host = url.host_str().ok_or(Error::UrlParseError)?.to_string();
-    let port = url.port_or_known_default().ok_or_else(|| Error::UrlParseError)?;
-=======
-    let host = url
-        .host_str()
-        .ok_or(Error::UrlParseError(format!("Missing Host in {}", url)))?
-        .to_string();
+    let host =
+        url.host_str().ok_or(Error::UrlParseError(format!("Missing Host in {}", url)))?.to_string();
     let port = url
         .port_or_known_default()
         .ok_or_else(|| Error::UrlParseError(format!("Missing port in {}", url)))?;
->>>>>>> 5bac09d3
 
     let socket_addr = {
         let host = host.clone();
@@ -97,13 +90,8 @@
             let (stream, resp) = async_tungstenite::client_async(addr, stream).await?;
             Ok((WsStream::Tls(stream), resp))
         }
-<<<<<<< HEAD
-        scheme => Err(Error::UrlParseError),
-=======
-        scheme => Err(Error::UrlParseError(format!(
-            "Invalid url scheme `{}`, in `{}`",
-            scheme, url
-        ))),
->>>>>>> 5bac09d3
+        scheme => {
+            Err(Error::UrlParseError(format!("Invalid url scheme `{}`, in `{}`", scheme, url)))
+        }
     }
 }