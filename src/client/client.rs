--- conflicted
+++ resolved
@@ -9,8 +9,8 @@
 };
 use crate::rpc::adapters::{RpcClient, RpcClientAdapter};
 use crate::rpc::jsonserver;
+use crate::serial::Decodable;
 use crate::serial::Encodable;
-use crate::serial::Decodable;
 use crate::service::{CashierClient, GatewayClient, GatewaySlabsSubscriber};
 use crate::state::{state_transition, ProgramState, StateUpdate};
 use crate::wallet::{CashierDbPtr, WalletPtr};
@@ -126,32 +126,15 @@
 
     pub async fn transfer(
         self: &mut Self,
-<<<<<<< HEAD
         asset_id: u64,
-        pub_key: String,
-        amount: f64,
-    ) -> Result<()> {
-        let address = bs58::decode(pub_key.clone())
-            .into_vec()
-            .map_err(|_| ClientFailed::UnvalidAddress(pub_key.clone()))?;
-
-        let address: jubjub::SubgroupPoint =
-            deserialize(&address).map_err(|_| ClientFailed::UnvalidAddress(pub_key))?;
-=======
         pub_key: jubjub::SubgroupPoint,
         amount: f64,
     ) -> Result<()> {
->>>>>>> 43ec92c3
-
         if amount <= 0.0 {
             return Err(ClientFailed::UnvalidAmount(amount as u64).into());
         }
 
-<<<<<<< HEAD
-        self.send(address.clone(), amount.clone() as u64, asset_id, false)
-=======
-        self.send(pub_key.clone(), amount.clone() as u64, 1, false)
->>>>>>> 43ec92c3
+        self.send(pub_key.clone(), amount.clone() as u64, asset_id, false)
             .await?;
 
         Ok(())
